# Wharf core library changelog

This project tries to follow [SemVer 2.0.0](https://semver.org/).

<!--
	When composing new changes to this list, try to follow convention.

	The WIP release shall be updated just before adding the Git tag.
	From (WIP) to (YYYY-MM-DD), ex: (2021-02-09) for 9th of Febuary, 2021

	A good source on conventions can be found here:
	https://changelog.md/
-->

## v2.0.0 (WIP)

- BREAKING: Changed minor version of Go from 1.16 to 1.18. (#40)

- BREAKING: Changed module path from `github.com/iver-wharf/wharf-core` to
  `github.com/iver-wharf/wharf-core/v2`. (#40)

- Changed `env.Bind` to use generic constraints for compile-time assertions
  instead of runtime assertions. (#40)

<<<<<<< HEAD
- Changed quotation marks in `pkg/logger/consolepretty` to `“”` instead of
  backtick `` ` `` to result in fewer backslash escapes. (#43)
=======
- Fixed shortened caller file name and scope being miscalculated due to the
  default ellipsis being 1 rune long but 3 bytes. It will now correctly treat
  `…` as only 1 rune when calculating the string shortening. (#44)
>>>>>>> ad7cc433

## v1.3.0 (2021-11-30)

- Added `Event.WithFunc(func(Event) Event) Event` to `wharf-core/pkg/logger` to
  make it easier to reuse field inside a certain scope: (#29)

  ```go
  func someFunc(group, name string) {
    logArgs := func(ev logger.Event) logger.Event {
      return ev.
        WithString("group", group).
        WithString("name", name)
    }

    log.Debug().WithFunc(logArgs).Message("Foo bar.")
  }
  ```

- Added `consolepretty.Config.ScopeMinLengthAuto` which will pad scopes
  automatically based on the longest registered scope, or use the
  `ScopeMinLength` and `ScopeMaxLength` configs to get more fine grained
  control. The auto config is active by default. (#32)

- Added `consolepretty.Config.Ellipsis`, which defaults to the unicode ellipsis
  character `…`, which is used when trimming is applied by `CallerMaxLength` and
  `ScopeMaxLength`. (#33)

## v1.2.0 (2021-09-07)

- Added `wharf-core/pkg/cacertutil`, taken from `wharf-api/internal/httputils`,
  in preparation to delete it from the wharf-api, wharf-provider-github,
  wharf-provider-gitlab, and wharf-provider-azuredevops repos. (#27)

## v1.1.0 (2021-08-20)

- Changed default field colors in `pkg/logger/consolepretty` from yellow to
  white. (#23)

- Changed formatting in `pkg/logger/consolepretty` to have less whitespace
  around the scope and logging level, as well as adding padding and trimming to
  the caller so that it stays at a constant width for a given scope. (#23)

## v1.0.0 (2021-07-13)

- Added `pkg/app` with newly added `app.Version` struct together with an example
  of how to use with [gin-gonic/gin](https://github.com/gin-gonic/gin).
  Use this for versioning your built APIs and command-line programs. (#2)

- Added `pkg/config` with newly added `config.Config` interface and
  implementation to let you load configs from environment variables or YAML
  files. This is done via [spf13/viper](https://github.com/spf13/viper).
  (#4, #16)

- Added `pkg/problem` and `pkg/ginutil` to easily use the IETF RFC-7808
  compatible `problem.Response`, originally taken from
  [wharf-api](https://github.com/iver-wharf/wharf-api). (#9)

- Added utility to `pkg/problem` to identify and parse HTTP problem responses
  and made `problem.Response` conform to `error` and `fmt.Stringer` interfaces.
  (#12)

- Added `pkg/logger`, `pkg/logger/consolepretty`, and `pkg/logger/consolejson`
  as fast, low memory using, extensible, and highly customizable logging
  libraries. Heavily inspired by [rs/zerolog](https://github.com/rs/zerolog).
  (#10, #13, #15, #20)

- Added `pkg/logger` integration to Gin-Gonic and GORM inside `pkg/ginutil` and
  `pkg/gormutil`. (#11)

- Added new error response functions. (#17)

- Added `pkg/env` to bind environment variable of a range of different types to
  local variables. Usage is aimed towards backward compatability with old
  environment variables before the age of `pkg/config`, as the `pkg/config`
  already provides much better techniques for loading settings. (#18)<|MERGE_RESOLUTION|>--- conflicted
+++ resolved
@@ -22,14 +22,12 @@
 - Changed `env.Bind` to use generic constraints for compile-time assertions
   instead of runtime assertions. (#40)
 
-<<<<<<< HEAD
 - Changed quotation marks in `pkg/logger/consolepretty` to `“”` instead of
   backtick `` ` `` to result in fewer backslash escapes. (#43)
-=======
+
 - Fixed shortened caller file name and scope being miscalculated due to the
   default ellipsis being 1 rune long but 3 bytes. It will now correctly treat
   `…` as only 1 rune when calculating the string shortening. (#44)
->>>>>>> ad7cc433
 
 ## v1.3.0 (2021-11-30)
 
