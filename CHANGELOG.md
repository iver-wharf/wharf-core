--- conflicted
+++ resolved
@@ -34,10 +34,6 @@
 - Added `pkg/logger`, `pkg/logger/consolepretty`, and `pkg/logger/consolejson`
   as fast, low memory using, extensible, and highly customizable logging
   libraries. Heavily inspired by [rs/zerolog](https://github.com/rs/zerolog).
-<<<<<<< HEAD
-  (#10)
+  (#10, #13, #15)
 
-- Added new error response functions. (#17)
-=======
-  (#10, #13, #15)
->>>>>>> d4862d3d
+- Added new error response functions. (#17)